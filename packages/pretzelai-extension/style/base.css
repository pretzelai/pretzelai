/*
 * Copyright (c) Pretzel AI GmbH.
 * This file is part of the Pretzel project and is licensed under the
 * GNU Affero General Public License version 3.
 * See the LICENSE_AGPLv3 file at the root of the project for the full license text.
 * Contributions by contributors listed in the PRETZEL_CONTRIBUTORS file (found at
 * the root of the project) are licensed under AGPLv3.
 */

.fix-error-button {
  position: absolute;
  top: 10px;
  right: 10px;
  padding: var(--jp-ui-padding, 5px 10px);
  background-color: var(--jp-brand-color1);
  color: var(--jp-ui-inverse-font-color1);
  border: none;
  border-radius: var(--jp-border-radius, 4px);
  cursor: pointer;
}

.ask-ai-button {
  font-size: var(--jp-ui-font-size1, 12px);
  position: absolute;
  top: 10px;
  right: 190px;
  padding: var(--jp-ui-padding, 2px 10px 3px 10px);
  background-color: var(--jp-brand-color2);
  color: var(--jp-ui-inverse-font-color1);
  border: none;
  border-radius: var(--jp-border-radius, 4px);
  cursor: pointer;
  z-index: 1000;
}

.status-element {
  margin-left: 70px;
  color: var(--jp-ui-font-color1);
}

/* .pretzelParentContainerAI {
    } */

.input-container {
  margin-top: var(--jp-ui-margin, 10px);
  margin-left: 72px;
  display: flex;
  flex-direction: column;
}

.input-field-buttons-container {
  display: flex;
  flex-direction: row;
}

.pretzelInputField {
  border: 1px solid var(--jp-border-color1);
}

div.cm-scroller > div {
  caret-color: var(--jp-editor-cursor-color) !important;
  /* caret-color: aqua !important; */
}

.submit-button-container,
.remove-button-container,
.prompt-history-button-container,
.submit-button-container button,
.remove-button-container button,
.prompt-history-button-container button {
  position: relative;
}

.pretzelInputSubmitButton {
  background-color: var(--jp-brand-color1);
  border-radius: var(--jp-border-radius, 5px);
  border: none;
  max-width: 100px;
  min-height: 25px;
  margin-top: var(--jp-ui-margin, 10px);
  margin-right: var(--jp-ui-margin, 10px);
  color: var(--jp-ui-inverse-font-color1);
}

.remove-button {
  background-color: var(--jp-error-color1);
  border-radius: var(--jp-border-radius, 5px);
  border: none;
  max-width: 100px;
  min-height: 25px;
  margin-top: var(--jp-ui-margin, 10px);
  margin-right: var(--jp-ui-margin, 10px);
  color: var(--jp-ui-inverse-font-color1);
}

.prompt-history-button {
  background-color: var(--jp-layout-color0);
  color: var(--jp-ui-font-color1);
  padding: 0px;
  border: none;
  border-radius: var(--jp-border-radius);
  margin-top: var(--jp-ui-margin, 10px);
}

.input-field-buttons-container div .tooltip {
  position: absolute;
  top: -30px;
  left: 50%;
  transform: translateX(-40%);
  background-color: var(--jp-layout-color1);
  color: var(--jp-ui-font-color1);
  padding: 5px;
  border-radius: var(--jp-border-radius);
  box-shadow: 0px 0px 10px rgba(0, 0, 0, 0.1);
  white-space: nowrap;
  border: 1px solid var(--jp-border-color1);
  z-index: 1000; /* Ensure the tooltip is above other elements */
}

.accept-and-run-button,
.accept-button,
.reject-button,
.edit-prompt-button {
  font-family: var(--body-font);
  background-color: var(--jp-brand-color1);
  border-radius: var(--jp-border-radius, 5px);
  border: none;
  max-width: 120px;
  min-height: 25px;
  margin-right: var(--jp-ui-margin, 10px);
  color: var(--jp-ui-inverse-font-color1);
}

.reject-button {
  max-width: 100px;
}
.edit-prompt-button {
  background-color: var(--jp-success-color1);
  border: 1px solid var(--jp-success-color2);
  color: var(--jp-ui-inverse-font-color1);
}
.info-icon {
  margin-left: -5px;
  margin-top: 5px;
  cursor: pointer;
  width: 24px;
  height: 24px;
}

.diff-buttons-container {
  margin-top: var(--jp-ui-margin, 10px);
  margin-left: 70px;
  display: flex;
  flex-direction: row;
  outline: none;
}

div.pretzelInputField > .cm-editor {
  height: 100px;
  color: var(--jp-ui-font-color1);
  background-color: var(--jp-layout-color1);
}

/* splash screen styles */

#splash-screen {
  position: fixed;
  top: 0;
  left: 0;
  width: 100%;
  height: 100%;
  background: rgba(0, 0, 0, 0.8);
  display: flex;
  justify-content: center;
  align-items: center;
  z-index: 1000;
}

.splash-content {
  background: var(--jp-layout-color1, white);
  padding: var(--jp-ui-padding, 30px);
  border-radius: var(--jp-border-radius, 15px);
  text-align: left;
  max-width: 500px;
  width: 90%;
  box-shadow: 0 0 15px rgba(0, 0, 0, 0.3);
}

.splash-content h1 {
  margin-top: 0;
  font-family: var(--jp-ui-font-family);
  color: var(--jp-ui-font-color1);
}

.splash-buttons {
  display: flex;
  justify-content: flex-end;
  margin-top: var(--jp-ui-margin, 20px);
}

.splash-buttons .button {
  margin-left: var(--jp-ui-margin, 10px);
  padding: var(--jp-ui-padding, 10px 20px);
  border: none;
  border-radius: var(--jp-border-radius, 5px);
  cursor: pointer;
  font-size: var(--jp-ui-font-size1, 16px);
}

#splash-accept {
  background-color: var(--jp-success-color1, #4caf50);
  color: var(--jp-ui-inverse-font-color1, white);
}

#splash-reject {
  background-color: transparent;
  color: var(--jp-ui-font-color1, black);
}

.splash-content a {
  text-decoration: underline;
}

<<<<<<< HEAD
.jp-pretzelai-rendermime-markdown .jp-RenderedHTMLCommon {
  padding-right: 0;
}

.jp-pretzelai-rendermime-markdown pre {
  background-color: var(--jp-cell-editor-background);
  overflow-x: auto;
  white-space: pre;
  margin: 0;
  padding: 4px 2px 0 6px;
  border: var(--jp-border-width) solid var(--jp-cell-editor-border-color);
}

.jp-pretzelai-rendermime-markdown pre > code {
  background-color: inherit;
  overflow-x: inherit;
  white-space: inherit;
}

.jp-pretzelai-rendermime-markdown mjx-container {
  font-size: 119%;
=======
.cm-placeholder {
  white-space: pre-wrap; /* Preserve line breaks */
>>>>>>> 8c4008d1
}<|MERGE_RESOLUTION|>--- conflicted
+++ resolved
@@ -221,7 +221,6 @@
   text-decoration: underline;
 }
 
-<<<<<<< HEAD
 .jp-pretzelai-rendermime-markdown .jp-RenderedHTMLCommon {
   padding-right: 0;
 }
@@ -243,8 +242,7 @@
 
 .jp-pretzelai-rendermime-markdown mjx-container {
   font-size: 119%;
-=======
+
 .cm-placeholder {
   white-space: pre-wrap; /* Preserve line breaks */
->>>>>>> 8c4008d1
 }