--- conflicted
+++ resolved
@@ -31,16 +31,13 @@
 import { initSplashScreen } from './splashScreen';
 import { URLExt } from '@jupyterlab/coreutils';
 import { CodeMirrorEditor } from '@jupyterlab/codemirror';
-<<<<<<< HEAD
 import { createChat } from './chat';
 import { IRenderMimeRegistry } from '@jupyterlab/rendermime';
-=======
 import { EditorState } from '@codemirror/state';
 import { EditorView, keymap, placeholder } from '@codemirror/view';
 import { markdown } from '@codemirror/lang-markdown';
 import { defaultHighlightStyle, syntaxHighlighting } from '@codemirror/language';
 import { history, historyKeymap, insertNewlineAndIndent } from '@codemirror/commands';
->>>>>>> 9cc8e190
 
 function initializePosthog(cookiesEnabled: boolean) {
   posthog.init('phc_FnIUQkcrbS8sgtNFHp5kpMkSvL5ydtO1nd9mPllRQqZ', {
