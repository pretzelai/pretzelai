/*
 * Copyright (c) Pretzel AI GmbH.
 * This file is part of the Pretzel project and is licensed under the
 * GNU Affero General Public License version 3.
 * See the LICENSE_AGPLv3 file at the root of the project for the full license text.
 * Contributions by contributors listed in the PRETZEL_CONTRIBUTORS file (found at
 * the root of the project) are licensed under AGPLv3.
 */
import { cosineSimilarity } from './utils';
import { OpenAI } from 'openai';
import { Embeddings } from '@azure/openai/types/openai';
import { renderEditor } from './utils';
import { AzureKeyCredential, OpenAIClient } from '@azure/openai';
import posthog from 'posthog-js';

export const EMBEDDING_MODEL = 'text-embedding-3-large';

export type AiService =
  | 'OpenAI API key'
  | 'Use Pretzel AI Server'
  | 'Use Azure API';

export type Embedding = {
  id: string;
  source: string;
  hash: string;
  embedding: number[];
};

export function generatePrompt(
  userInput: string,
  oldCode: string,
  topSimilarities: string[],
  selectedCode: string = '',
  traceback: string = ''
): string {
  if (selectedCode) {
    return generatePromptEditPartial(
      userInput,
      selectedCode,
      oldCode,
      topSimilarities
    );
  }
  if (traceback) {
    return generatePromptErrorFix(traceback, oldCode, topSimilarities);
  }
  return generatePromptNewAndFullEdit(userInput, oldCode, topSimilarities);
}

function generatePromptNewAndFullEdit(
  userInput: string,
  oldCode: string,
  topSimilarities: string[]
): string {
  return `The user wants to do the following:
"""
${userInput}
"""

${
  oldCode
    ? `The following code already exists in the notebook cell:
"""
${oldCode}
"""

`
    : ''
}
${
  topSimilarities.length > 0
    ? `We also have the following matching code chunks in the notebook\n---\n${topSimilarities.join(
        '\n---\n'
      )}\n---\n`
    : ''
}
Based on the above, return ONLY executable python code, no backticks.`;
}

function generatePromptEditPartial(
  userInput: string,
  selectedCode: string,
  oldCode: string,
  topSimilarities: string[]
): string {
  return `The user has selected the following code chunk in the CURRENT Jupyter notebook cell (pay attention to the indents and newlines):
\`\`\`
${selectedCode}
\`\`\`

The user wants to modify this code with the following instruction:
"""
${userInput}
"""

CONTEXT
This highlighted code is a small code chunk inside a larger code chunk. FOR YOUR REFERENCE, the larger code chunk is here:
\`\`\`
${oldCode}
\`\`\`

${
  topSimilarities.length > 0
    ? `The following code chunks were also found in the notebook and may be relevant:\n\`\`\`\n${topSimilarities.join(
        '\n```\n\n```\n'
      )}\n\`\`\`\n`
    : ''
}
END CONTEXT

INSTRUCTION: Modify the highlighted code according to the user's instructions. VERY IMPORTANT - ONLY MODIFY THE HIGHLIGHTED CODE!!! Returned code MUST have the correct indentation and newlines - it will replace the old code and the resulting code MUST BE RUNNABLE and NO BACKTICKS.`;
}

function generatePromptErrorFix(
  traceback: string,
  oldCode: string,
  topSimilarities: string[]
): string {
  return `The user ran the following code in the current Jupyter notebook cell:

---
${oldCode}
---

Running the code produces the following traceback:
${traceback}
---

${
  topSimilarities.length > 0
    ? `We also have the following related code chunks in the notebook\n---\n${topSimilarities.join(
        '\n---\n'
      )}\n---\n`
    : ''
}

Based on the above, your instructions are:

- If the error is in the CURRENT cell, fix the error and return ONLY correct, executable python code, no backticks, no comments.
- Else if the error is NOT in the CURRENT Jupyter Notebook cell, add a comment at the top explaining this and add just enough code in the CURRENT cell to fix the error.
- Else If you don't have enough context to fix the error, just reply with existing code and a comment at the top explaining why you cannot generate fixed code.
`;
}

export const openAiStream = async ({
  aiService,
  openAiApiKey,
  openAiBaseUrl,
  prompt,
  parentContainer,
  diffEditorContainer,
  diffEditor,
  monaco,
  oldCode,
  azureBaseUrl,
  azureApiKey,
  deploymentId,
  activeCell,
  commands
}: {
  aiService: string;
  openAiApiKey?: string;
  openAiBaseUrl?: string;
  prompt?: string;
  parentContainer: HTMLElement;
  diffEditorContainer: HTMLElement;
  diffEditor: any;
  monaco: any;
  oldCode: string;
  azureBaseUrl?: string;
  azureApiKey?: string;
  deploymentId?: string;
  activeCell: any;
  commands: any;
}): Promise<void> => {
  if (aiService === 'OpenAI API key' && openAiApiKey && prompt) {
    const openai = new OpenAI({
      apiKey: openAiApiKey,
      dangerouslyAllowBrowser: true,
      baseURL: openAiBaseUrl ? openAiBaseUrl : undefined
    });
    const stream = await openai.chat.completions.create({
      model: 'gpt-4o',
      messages: [
        {
          role: 'system',
          content: systemPrompt
        },
        {
          role: 'user',
          content: prompt
        }
      ],
      stream: true
    });
    for await (const chunk of stream) {
      renderEditor(
        chunk.choices[0]?.delta?.content || '',
        parentContainer,
        diffEditorContainer,
        diffEditor,
        monaco,
        oldCode
      );
    }
  } else if (aiService === 'Use Pretzel AI Server') {
    const response = await fetch(
      'https://wjwgjk52kb3trqnlqivqqyxm3i0glvof.lambda-url.eu-central-1.on.aws/',
      {
        method: 'POST',
        headers: {
          'Content-Type': 'application/json'
        },
        body: JSON.stringify({
          model: 'gpt-4o',
          messages: [
            {
              role: 'system',
              content: systemPrompt
            },
            {
              role: 'user',
              content: prompt
            }
          ]
        })
      }
    );
    const reader = response!.body!.getReader();
    const decoder = new TextDecoder('utf-8');
    let isReading = true;
    while (isReading) {
      const { done, value } = await reader.read();
      if (done) {
        isReading = false;
      }
      const chunk = decoder.decode(value);
      renderEditor(
        chunk,
        parentContainer,
        diffEditorContainer,
        diffEditor,
        monaco,
        oldCode
      );
    }
  } else if (
    aiService === 'Use Azure API' &&
    prompt &&
    azureBaseUrl &&
    azureApiKey &&
    deploymentId
  ) {
    const client = new OpenAIClient(
      azureBaseUrl,
      new AzureKeyCredential(azureApiKey)
    );
    const result = await client.getCompletions(deploymentId, [prompt]);

    for (const choice of result.choices) {
      renderEditor(
        choice.text,
        parentContainer,
        diffEditorContainer,
        diffEditor,
        monaco,
        oldCode
      );
    }
  }
  setTimeout(async () => {
    const changes = diffEditor.getLineChanges();
    let totalLines = oldCode.split('\n').length;
    if (changes) {
      changes.forEach((c: any) => {
        const modified =
          c.modifiedEndLineNumber - c.modifiedStartLineNumber + 1;

        totalLines += modified;
      });
    }
    const heightPx = totalLines * 19;
    diffEditorContainer.style.height = heightPx + 'px';
    diffEditor?.layout();
  }, 500);
  // Create "Accept" and "Reject" buttons
  const diffContainer = document.querySelector('.diff-container');
  const acceptButton = document.createElement('button');
  acceptButton.textContent = 'Accept';
  acceptButton.style.backgroundColor = 'lightblue';
  acceptButton.style.borderRadius = '5px';
  acceptButton.style.border = '1px solid darkblue';
  acceptButton.style.maxWidth = '100px';
  acceptButton.style.minHeight = '25px';
  acceptButton.style.marginRight = '10px';
<<<<<<< HEAD
  acceptButton.addEventListener('click', () => {
    posthog.capture('Accept', {
      event_type: 'click',
      method: 'accept'
    });
=======
  const handleAccept = () => {
>>>>>>> 7691ab88
    const modifiedCode = diffEditor!.getModel()!.modified.getValue();
    activeCell.model.sharedModel.source = modifiedCode;
    commands.execute('notebook:run-cell');
    activeCell.node.removeChild(parentContainer);
  };
  acceptButton.addEventListener('click', handleAccept);

  const rejectButton = document.createElement('button');
  rejectButton.textContent = 'Reject';
  rejectButton.style.backgroundColor = 'lightblue';
  rejectButton.style.borderRadius = '5px';
  rejectButton.style.border = '1px solid darkblue';
  rejectButton.style.maxWidth = '100px';
  rejectButton.style.minHeight = '25px';
  rejectButton.style.marginRight = '10px';
<<<<<<< HEAD
  rejectButton.addEventListener('click', () => {
    posthog.capture('Reject', {
      event_type: 'click',
      method: 'reject'
    });
=======
  const handleReject = () => {
>>>>>>> 7691ab88
    activeCell.node.removeChild(parentContainer);
    activeCell.model.sharedModel.source = oldCode;
  };
  rejectButton.addEventListener('click', handleReject);
  const diffButtonsContainer = document.createElement('div');
  diffButtonsContainer.style.marginTop = '10px';
  diffButtonsContainer.style.marginLeft = '70px';
  diffButtonsContainer.style.display = 'flex';
  diffButtonsContainer.style.flexDirection = 'row';
  diffButtonsContainer.tabIndex = 0; // Make the container focusable
  diffButtonsContainer.style.outline = 'none'; // Remove blue border when focused
  diffContainer!.appendChild(diffButtonsContainer);
  diffButtonsContainer!.appendChild(acceptButton!);
  diffButtonsContainer!.appendChild(rejectButton!);
  diffButtonsContainer.addEventListener('keydown', event => {
    if (event.key === 'Enter') {
      event.preventDefault();
      handleAccept();
    } else if (event.key === 'Escape') {
      event.preventDefault();
      handleReject();
    }
  });
  diffButtonsContainer.focus();
};

export const openaiEmbeddings = async (
  source: string,
  aiService: AiService,
  aiClient: OpenAI | OpenAIClient | null
): Promise<OpenAI.Embeddings.CreateEmbeddingResponse | Embeddings> => {
  if (aiService === 'Use Pretzel AI Server') {
    return (await (
      await fetch(
        'https://e7l46ifvcg6qrbuinytg7u535y0denki.lambda-url.eu-central-1.on.aws/',
        {
          method: 'POST',
          headers: {
            'Content-Type': 'application/json'
          },
          body: JSON.stringify({
            source: source
          })
        }
      )
    ).json()) as OpenAI.Embeddings.CreateEmbeddingResponse;
  } else if (aiService === 'OpenAI API key') {
    return await (aiClient as OpenAI).embeddings.create({
      model: EMBEDDING_MODEL,
      input: source
    });
  } else if (aiService === 'Use Azure API') {
    return await (aiClient as OpenAIClient).getEmbeddings(
      'text-embedding-ada-002',
      [source]
    );
  } else {
    throw new Error('Invalid AI service');
  }
};

export const getTopSimilarities = async (
  userInput: string,
  embeddings: Embedding[],
  numberOfSimilarities: number,
  aiClient: OpenAI | OpenAIClient | null,
  aiService: AiService,
  cellId: string
): Promise<string[]> => {
  const response = await openaiEmbeddings(userInput, aiService, aiClient);
  const userInputEmbedding = response.data[0].embedding; // same API for openai and azure
  const similarities = embeddings
    .filter(embedding => embedding.id !== cellId) // Exclude current cell's embedding
    .map((embedding, index) => ({
      value: cosineSimilarity(embedding.embedding, userInputEmbedding),
      index
    }));
  return similarities
    .sort((a, b) => b.value - a.value)
    .slice(0, numberOfSimilarities)
    .map(e => embeddings[e.index].source);
};

export const systemPrompt =
  'You are a helpful assistant that helps users write python code in Jupyter notebook cells. ' +
  'You are helping the user write new code and edit old code in Jupyter notebooks. ' +
  'You write code exactly as if an expert python user would write, reusing existing variables and functions as needed. ' +
  'You respond with the clean, good quality, working python code only, NO BACKTICKS.';<|MERGE_RESOLUTION|>--- conflicted
+++ resolved
@@ -294,15 +294,7 @@
   acceptButton.style.maxWidth = '100px';
   acceptButton.style.minHeight = '25px';
   acceptButton.style.marginRight = '10px';
-<<<<<<< HEAD
-  acceptButton.addEventListener('click', () => {
-    posthog.capture('Accept', {
-      event_type: 'click',
-      method: 'accept'
-    });
-=======
   const handleAccept = () => {
->>>>>>> 7691ab88
     const modifiedCode = diffEditor!.getModel()!.modified.getValue();
     activeCell.model.sharedModel.source = modifiedCode;
     commands.execute('notebook:run-cell');
@@ -318,15 +310,7 @@
   rejectButton.style.maxWidth = '100px';
   rejectButton.style.minHeight = '25px';
   rejectButton.style.marginRight = '10px';
-<<<<<<< HEAD
-  rejectButton.addEventListener('click', () => {
-    posthog.capture('Reject', {
-      event_type: 'click',
-      method: 'reject'
-    });
-=======
   const handleReject = () => {
->>>>>>> 7691ab88
     activeCell.node.removeChild(parentContainer);
     activeCell.model.sharedModel.source = oldCode;
   };
