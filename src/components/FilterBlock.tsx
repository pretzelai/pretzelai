--- conflicted
+++ resolved
@@ -65,16 +65,9 @@
 
   useEffect(() => {
     const fetchFieldValues = async () => {
-<<<<<<< HEAD
-      if (db && filter.column) {        
-        const { rowsJson } = await query(
-          db,
-          mergeQueries(accQuery, getFieldValuesQueryBuilder(filter.column)),
-=======
       if (filter.column) {
         const { rowsJson } = await query(
           mergeQueries(accQuery, getFieldValuesQueryBuilder(filter.column))
->>>>>>> 24d4d7ee
         )
         if (rowsJson) {
           setFieldValues(
